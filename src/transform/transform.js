/**
 * @module Transform
 * @submodule Transform
 * @for p5
 * @requires core
 * @requires constants
 */

define(function (require) {

  'use strict';

  var p5 = require('core');
  var constants = require('constants');

  require('output.text_area');

  p5.prototype._matrices = [[1,0,0,1,0,0]];

  /**
   * Multiplies the current matrix by the one specified through the parameters.
   * This is very slow because it will try to calculate the inverse of the
   * transform, so avoid it whenever possible.
   *
   * @method applyMatrix
   * @param  {Number} n00 numbers which define the 3x2 matrix to be multiplied
   * @param  {Number} n01 numbers which define the 3x2 matrix to be multiplied
   * @param  {Number} n02 numbers which define the 3x2 matrix to be multiplied
   * @param  {Number} n10 numbers which define the 3x2 matrix to be multiplied
   * @param  {Number} n11 numbers which define the 3x2 matrix to be multiplied
   * @param  {Number} n12 numbers which define the 3x2 matrix to be multiplied
   * @return {p5}         the p5 object
   * @example
   * <div>
   * <code>
   * // Example in the works.
   * </code>
   * </div>
   */
  p5.prototype.applyMatrix = function(n00, n01, n02, n10, n11, n12) {
    this.canvas.getContext('2d').transform(n00, n01, n02, n10, n11, n12);
    var m = this._matrices[this._matrices.length-1];
    m = multiplyMatrix(m, [n00, n01, n02, n10, n11, n12]);

    return this;
  };

  p5.prototype.popMatrix = function() {
    throw new Error('popMatrix() not used, see pop()');
  };

<<<<<<< HEAD
  /**
   * Prints the current matrix to the Console.
   * 
   * @method printMatrix
   * @return {p5} the p5 object
   */
=======
>>>>>>> 17b1f290
  p5.prototype.printMatrix = function() {
    throw new Error('printMatrix() not implemented');
  };

  p5.prototype.pushMatrix = function() {
    throw new Error('pushMatrix() not used, see push()');
  };

  /**
   * Replaces the current matrix with the identity matrix.
   *
   * @method resetMatrix
   * @return {p5} the p5 object
   */
  p5.prototype.resetMatrix = function() {
    this.canvas.getContext('2d').setTransform();
    this._matrices[this._matrices.length-1] = [1,0,0,1,0,0];

    return this;
  };

  /**
   * Rotates a shape the amount specified by the angle parameter. This
   * function accounts for angleMode, so angles can be entered in either
   * RADIANS or DEGREES.
   *
   * Objects are always rotated around their relative position to the
   * origin and positive numbers rotate objects in a clockwise direction.
   * Transformations apply to everything that happens after and subsequent
   * calls to the function accumulates the effect. For example, calling
   * rotate(HALF_PI) and then rotate(HALF_PI) is the same as rotate(PI).
   * All tranformations are reset when draw() begins again.
   *
   * Technically, rotate() multiplies the current transformation matrix
   * by a rotation matrix. This function can be further controlled by
   * the push() and pop().
   *
   * @method rotate
   * @param  {Number} angle the angle of rotation, specified in radians
   *                        or degrees, depending on current angleMode
   * @return {p5}           the p5 object
   * @example
   * <div>
   * <code>
   * translate(width/2, height/2);
   * rotate(PI/3.0);
   * rect(-26, -26, 52, 52);
   * </code>
   * </div>
   */
  p5.prototype.rotate = function(r) {
    if (this._angleMode === constants.DEGREES) {
      r = this.radians(r);
    }
    this.canvas.getContext('2d').rotate(r);
    var m = this._matrices[this._matrices.length-1];
    var c = Math.cos(r);
    var s = Math.sin(r);
    var m11 = m[0] * c + m[2] * s;
    var m12 = m[1] * c + m[3] * s;
    var m21 = m[0] * -s + m[2] * c;
    var m22 = m[1] * -s + m[3] * c;
    m[0] = m11;
    m[1] = m12;
    m[2] = m21;
    m[3] = m22;

    return this;
  };

  p5.prototype.rotateX = function() {
    throw 'not yet implemented';
    // return this
  };

  p5.prototype.rotateY = function() {
    throw 'not yet implemented';
    // return this;
  };

  /**
   * Increases or decreases the size of a shape by expanding and contracting
   * vertices. Objects always scale from their relative origin to the
   * coordinate system. Scale values are specified as decimal percentages.
   * For example, the function call scale(2.0) increases the dimension of a
   * shape by 200%.
   *
   * Transformations apply to everything that happens after and subsequent
   * calls to the function multiply the effect. For example, calling scale(2.0)
   * and then scale(1.5) is the same as scale(3.0). If scale() is called
   * within draw(), the transformation is reset when the loop begins again.
   *
   * Using this fuction with the z parameter requires using P3D as a
   * parameter for size(), as shown in the third example above. This function
   * can be further controlled with push() and pop().
   *
   * @method scale
   * @param  {Number} s   percentage to scale the object, or percentage to
   *                      scale the object in the x-axis if multiple arguments
   *                      are given
   * @param  {Number} [y] percentage to scale the object in the y-axis
   * @return {p5}         the p5 object
   * @example
   * <div>
   * <code>
   * translate(width/2, height/2);
   * rotate(PI/3.0);
   * rect(-26, -26, 52, 52);
   * </code>
   * </div>
   *
   * <div>
   * <code>
   * rect(30, 20, 50, 50);
   * scale(0.5, 1.3);
   * rect(30, 20, 50, 50);
   * </code>
   * </div>
   */
  p5.prototype.scale = function() {
    var x = 1.0, y = 1.0;
    if (arguments.length === 1) {
      x = y = arguments[0];
    } else {
      x = arguments[0];
      y = arguments[1];
    }
    this.canvas.getContext('2d').scale(x, y);
    var m = this._matrices[this._matrices.length-1];
    m[0] *= x;
    m[1] *= x;
    m[2] *= y;
    m[3] *= y;

    return this;
  };

  /**
   * Shears a shape around the x-axis the amount specified by the angle
   * parameter. Angles should be specified in the current angleMode.
   * Objects are always sheared around their relative position to the origin
   * and positive numbers shear objects in a clockwise direction.
   *
   * Transformations apply to everything that happens after and subsequent
   * calls to the function accumulates the effect. For example, calling
   * shearX(PI/2) and then shearX(PI/2) is the same as shearX(PI).
   * If shearX() is called within the draw(), the transformation is reset when
   * the loop begins again. 
   *
   * Technically, shearX() multiplies the current transformation matrix by a
   * rotation matrix. This function can be further controlled by the
   * push() and pop() functions.
   *
   * @method shearX
   * @param  {Number} angle angle of shear specified in radians or degrees,
   *                        depending on current angleMode
   * @return {p5}           the p5 object
   * @example
   * <div>
   * <code>
   * translate(width/4, height/4);
   * shearX(PI/4.0);
   * rect(0, 0, 30, 30);
   * </code>
   * </div>
   */
  p5.prototype.shearX = function(angle) {
    if (this._angleMode === constants.DEGREES) {
      angle = this.radians(angle);
    }
    this.canvas.getContext('2d').transform(1, 0, this.tan(angle), 1, 0, 0);
    var m = this._matrices[this._matrices.length-1];
    m = multiplyMatrix(m, [1, 0, this.tan(angle), 1, 0, 0]);

    return this;
  };

  /**
   * Shears a shape around the y-axis the amount specified by the angle
   * parameter. Angles should be specified in the current angleMode. Objects
   * are always sheared around their relative position to the origin and
   * positive numbers shear objects in a clockwise direction.
   *
   * Transformations apply to everything that happens after and subsequent
   * calls to the function accumulates the effect. For example, calling
   * shearY(PI/2) and then shearY(PI/2) is the same as shearY(PI). If
   * shearY() is called within the draw(), the transformation is reset when
   * the loop begins again.  
   *
   * Technically, shearY() multiplies the current transformation matrix by a
   * rotation matrix. This function can be further controlled by the
   * push() and pop() functions.
   *
   * @method shearY
   * @param  {Number} angle angle of shear specified in radians or degrees,
   *                        depending on current angleMode
   * @return {p5}           the p5 object
   * @example
   * <div>
   * <code>
   * translate(width/4, height/4);
   * shearY(PI/4.0);
   * rect(0, 0, 30, 30);
   * </code>
   * </div>
   */
  p5.prototype.shearY = function(angle) {
    if (this._angleMode === constants.DEGREES) {
      angle = this.radians(angle);
    }
    this.canvas.getContext('2d').transform(1, this.tan(angle), 0, 1, 0, 0);
    var m = this._matrices[this._matrices.length-1];
    m = multiplyMatrix(m, [1, this.tan(angle), 0, 1, 0, 0]);

    return this;
  };

  /**
   * Specifies an amount to displace objects within the display window.
   * The x parameter specifies left/right translation, the y parameter
   * specifies up/down translation.
   *
   * Transformations are cumulative and apply to everything that happens after
   * and subsequent calls to the function accumulates the effect. For example,
   * calling translate(50, 0) and then translate(20, 0) is the same as
   * translate(70, 0). If translate() is called within draw(), the
   * transformation is reset when the loop begins again. This function can be
   * further controlled by using push() and pop().
   *
   * @method translate
   * @param  {Number} x left/right translation
   * @param  {Number} y up/down translation
   * @return {p5}       the p5 object
   * @example
   * <div>
   * <code>
   * translate(30, 20);
   * rect(0, 0, 55, 55);
   * </code>
   * </div>
   *
   * <div>
   * <code>
   * rect(0, 0, 55, 55);  // Draw rect at original 0,0
   * translate(30, 20);
   * rect(0, 0, 55, 55);  // Draw rect at new 0,0
   * translate(14, 14);
   * rect(0, 0, 55, 55);  // Draw rect at new 0,0
   * </code>
   * </div>
   */
  p5.prototype.translate = function(x, y) {
    this.canvas.getContext('2d').translate(x, y);
    var m = this._matrices[this._matrices.length-1];
    m[4] += m[0] * x + m[2] * y;
    m[5] += m[1] * x + m[3] * y;

    return this;
  };

  // TODO: Replace with an optimized matrix-multiplication algorithm
  function multiplyMatrix(m1, m2) {
    var result = [];
    var m1Length = m1.length;
    var m2Length = m2.length;
    var m10Length = m1[0].length;

    for(var j = 0; j < m2Length; j++) {
      result[j] = [];
      for(var k = 0; k < m10Length; k++) {
        var sum = 0;
        for(var i = 0; i < m1Length; i++) {
          sum += m1[i][k] * m2[j][i];
        }
        result[j].push(sum);
      }
    }
    return result;
  }

  return p5;

});<|MERGE_RESOLUTION|>--- conflicted
+++ resolved
@@ -6,338 +6,339 @@
  * @requires constants
  */
 
-define(function (require) {
-
-  'use strict';
-
-  var p5 = require('core');
-  var constants = require('constants');
-
-  require('output.text_area');
-
-  p5.prototype._matrices = [[1,0,0,1,0,0]];
-
-  /**
-   * Multiplies the current matrix by the one specified through the parameters.
-   * This is very slow because it will try to calculate the inverse of the
-   * transform, so avoid it whenever possible.
-   *
-   * @method applyMatrix
-   * @param  {Number} n00 numbers which define the 3x2 matrix to be multiplied
-   * @param  {Number} n01 numbers which define the 3x2 matrix to be multiplied
-   * @param  {Number} n02 numbers which define the 3x2 matrix to be multiplied
-   * @param  {Number} n10 numbers which define the 3x2 matrix to be multiplied
-   * @param  {Number} n11 numbers which define the 3x2 matrix to be multiplied
-   * @param  {Number} n12 numbers which define the 3x2 matrix to be multiplied
-   * @return {p5}         the p5 object
-   * @example
-   * <div>
-   * <code>
-   * // Example in the works.
-   * </code>
-   * </div>
-   */
-  p5.prototype.applyMatrix = function(n00, n01, n02, n10, n11, n12) {
-    this.canvas.getContext('2d').transform(n00, n01, n02, n10, n11, n12);
-    var m = this._matrices[this._matrices.length-1];
-    m = multiplyMatrix(m, [n00, n01, n02, n10, n11, n12]);
-
-    return this;
-  };
-
-  p5.prototype.popMatrix = function() {
-    throw new Error('popMatrix() not used, see pop()');
-  };
-
-<<<<<<< HEAD
-  /**
-   * Prints the current matrix to the Console.
-   * 
-   * @method printMatrix
-   * @return {p5} the p5 object
-   */
-=======
->>>>>>> 17b1f290
-  p5.prototype.printMatrix = function() {
-    throw new Error('printMatrix() not implemented');
-  };
-
-  p5.prototype.pushMatrix = function() {
-    throw new Error('pushMatrix() not used, see push()');
-  };
-
-  /**
-   * Replaces the current matrix with the identity matrix.
-   *
-   * @method resetMatrix
-   * @return {p5} the p5 object
-   */
-  p5.prototype.resetMatrix = function() {
-    this.canvas.getContext('2d').setTransform();
-    this._matrices[this._matrices.length-1] = [1,0,0,1,0,0];
-
-    return this;
-  };
-
-  /**
-   * Rotates a shape the amount specified by the angle parameter. This
-   * function accounts for angleMode, so angles can be entered in either
-   * RADIANS or DEGREES.
-   *
-   * Objects are always rotated around their relative position to the
-   * origin and positive numbers rotate objects in a clockwise direction.
-   * Transformations apply to everything that happens after and subsequent
-   * calls to the function accumulates the effect. For example, calling
-   * rotate(HALF_PI) and then rotate(HALF_PI) is the same as rotate(PI).
-   * All tranformations are reset when draw() begins again.
-   *
-   * Technically, rotate() multiplies the current transformation matrix
-   * by a rotation matrix. This function can be further controlled by
-   * the push() and pop().
-   *
-   * @method rotate
-   * @param  {Number} angle the angle of rotation, specified in radians
-   *                        or degrees, depending on current angleMode
-   * @return {p5}           the p5 object
-   * @example
-   * <div>
-   * <code>
-   * translate(width/2, height/2);
-   * rotate(PI/3.0);
-   * rect(-26, -26, 52, 52);
-   * </code>
-   * </div>
-   */
-  p5.prototype.rotate = function(r) {
-    if (this._angleMode === constants.DEGREES) {
-      r = this.radians(r);
+define(function(require) {
+
+    'use strict';
+
+    var p5 = require('core');
+    var constants = require('constants');
+
+    require('output.text_area');
+
+    p5.prototype._matrices = [
+        [1, 0, 0, 1, 0, 0]
+    ];
+
+    /**
+     * Multiplies the current matrix by the one specified through the parameters.
+     * This is very slow because it will try to calculate the inverse of the
+     * transform, so avoid it whenever possible.
+     *
+     * @method applyMatrix
+     * @param  {Number} n00 numbers which define the 3x2 matrix to be multiplied
+     * @param  {Number} n01 numbers which define the 3x2 matrix to be multiplied
+     * @param  {Number} n02 numbers which define the 3x2 matrix to be multiplied
+     * @param  {Number} n10 numbers which define the 3x2 matrix to be multiplied
+     * @param  {Number} n11 numbers which define the 3x2 matrix to be multiplied
+     * @param  {Number} n12 numbers which define the 3x2 matrix to be multiplied
+     * @return {p5}         the p5 object
+     * @example
+     * <div>
+     * <code>
+     * // Example in the works.
+     * </code>
+     * </div>
+     */
+    p5.prototype.applyMatrix = function(n00, n01, n02, n10, n11, n12) {
+        this.canvas.getContext('2d').transform(n00, n01, n02, n10, n11, n12);
+        var m = this._matrices[this._matrices.length - 1];
+        m = multiplyMatrix(m, [n00, n01, n02, n10, n11, n12]);
+
+        return this;
+    };
+
+    p5.prototype.popMatrix = function() {
+        throw new Error('popMatrix() not used, see pop()');
+    };
+
+    p5.prototype.printMatrix = function() {
+        throw new Error('printMatrix() not implemented');
+    };
+
+    p5.prototype.pushMatrix = function() {
+        throw new Error('pushMatrix() not used, see push()');
+    };
+
+    /**
+     * Replaces the current matrix with the identity matrix.
+     *
+     * @method resetMatrix
+     * @return {p5} the p5 object
+     * @example
+     * <div>
+     * <code>
+     * // Example in the works.
+     * </code>
+     * </div>
+     */
+    p5.prototype.resetMatrix = function() {
+        this.canvas.getContext('2d').setTransform();
+        this._matrices[this._matrices.length - 1] = [1, 0, 0, 1, 0, 0];
+
+        return this;
+    };
+
+    /**
+     * Rotates a shape the amount specified by the angle parameter. This
+     * function accounts for angleMode, so angles can be entered in either
+     * RADIANS or DEGREES.
+     *
+     * Objects are always rotated around their relative position to the
+     * origin and positive numbers rotate objects in a clockwise direction.
+     * Transformations apply to everything that happens after and subsequent
+     * calls to the function accumulates the effect. For example, calling
+     * rotate(HALF_PI) and then rotate(HALF_PI) is the same as rotate(PI).
+     * All tranformations are reset when draw() begins again.
+     *
+     * Technically, rotate() multiplies the current transformation matrix
+     * by a rotation matrix. This function can be further controlled by
+     * the push() and pop().
+     *
+     * @method rotate
+     * @param  {Number} angle the angle of rotation, specified in radians
+     *                        or degrees, depending on current angleMode
+     * @return {p5}           the p5 object
+     * @example
+     * <div>
+     * <code>
+     * translate(width/2, height/2);
+     * rotate(PI/3.0);
+     * rect(-26, -26, 52, 52);
+     * </code>
+     * </div>
+     */
+    p5.prototype.rotate = function(r) {
+        if (this._angleMode === constants.DEGREES) {
+            r = this.radians(r);
+        }
+        this.canvas.getContext('2d').rotate(r);
+        var m = this._matrices[this._matrices.length - 1];
+        var c = Math.cos(r);
+        var s = Math.sin(r);
+        var m11 = m[0] * c + m[2] * s;
+        var m12 = m[1] * c + m[3] * s;
+        var m21 = m[0] * -s + m[2] * c;
+        var m22 = m[1] * -s + m[3] * c;
+        m[0] = m11;
+        m[1] = m12;
+        m[2] = m21;
+        m[3] = m22;
+
+        return this;
+    };
+
+    p5.prototype.rotateX = function() {
+        throw 'not yet implemented';
+        // return this
+    };
+
+    p5.prototype.rotateY = function() {
+        throw 'not yet implemented';
+        // return this;
+    };
+
+    /**
+     * Increases or decreases the size of a shape by expanding and contracting
+     * vertices. Objects always scale from their relative origin to the
+     * coordinate system. Scale values are specified as decimal percentages.
+     * For example, the function call scale(2.0) increases the dimension of a
+     * shape by 200%.
+     *
+     * Transformations apply to everything that happens after and subsequent
+     * calls to the function multiply the effect. For example, calling scale(2.0)
+     * and then scale(1.5) is the same as scale(3.0). If scale() is called
+     * within draw(), the transformation is reset when the loop begins again.
+     *
+     * Using this fuction with the z parameter requires using P3D as a
+     * parameter for size(), as shown in the third example above. This function
+     * can be further controlled with push() and pop().
+     *
+     * @method scale
+     * @param  {Number} s   percentage to scale the object, or percentage to
+     *                      scale the object in the x-axis if multiple arguments
+     *                      are given
+     * @param  {Number} [y] percentage to scale the object in the y-axis
+     * @return {p5}         the p5 object
+     * @example
+     * <div>
+     * <code>
+     * translate(width/2, height/2);
+     * rotate(PI/3.0);
+     * rect(-26, -26, 52, 52);
+     * </code>
+     * </div>
+     *
+     * <div>
+     * <code>
+     * rect(30, 20, 50, 50);
+     * scale(0.5, 1.3);
+     * rect(30, 20, 50, 50);
+     * </code>
+     * </div>
+     */
+    p5.prototype.scale = function() {
+        var x = 1.0,
+            y = 1.0;
+        if (arguments.length === 1) {
+            x = y = arguments[0];
+        } else {
+            x = arguments[0];
+            y = arguments[1];
+        }
+        this.canvas.getContext('2d').scale(x, y);
+        var m = this._matrices[this._matrices.length - 1];
+        m[0] *= x;
+        m[1] *= x;
+        m[2] *= y;
+        m[3] *= y;
+
+        return this;
+    };
+
+    /**
+     * Shears a shape around the x-axis the amount specified by the angle
+     * parameter. Angles should be specified in the current angleMode.
+     * Objects are always sheared around their relative position to the origin
+     * and positive numbers shear objects in a clockwise direction.
+     *
+     * Transformations apply to everything that happens after and subsequent
+     * calls to the function accumulates the effect. For example, calling
+     * shearX(PI/2) and then shearX(PI/2) is the same as shearX(PI).
+     * If shearX() is called within the draw(), the transformation is reset when
+     * the loop begins again.
+     *
+     * Technically, shearX() multiplies the current transformation matrix by a
+     * rotation matrix. This function can be further controlled by the
+     * push() and pop() functions.
+     *
+     * @method shearX
+     * @param  {Number} angle angle of shear specified in radians or degrees,
+     *                        depending on current angleMode
+     * @return {p5}           the p5 object
+     * @example
+     * <div>
+     * <code>
+     * translate(width/4, height/4);
+     * shearX(PI/4.0);
+     * rect(0, 0, 30, 30);
+     * </code>
+     * </div>
+     */
+    p5.prototype.shearX = function(angle) {
+        if (this._angleMode === constants.DEGREES) {
+            angle = this.radians(angle);
+        }
+        this.canvas.getContext('2d').transform(1, 0, this.tan(angle), 1, 0, 0);
+        var m = this._matrices[this._matrices.length - 1];
+        m = multiplyMatrix(m, [1, 0, this.tan(angle), 1, 0, 0]);
+
+        return this;
+    };
+
+    /**
+     * Shears a shape around the y-axis the amount specified by the angle
+     * parameter. Angles should be specified in the current angleMode. Objects
+     * are always sheared around their relative position to the origin and
+     * positive numbers shear objects in a clockwise direction.
+     *
+     * Transformations apply to everything that happens after and subsequent
+     * calls to the function accumulates the effect. For example, calling
+     * shearY(PI/2) and then shearY(PI/2) is the same as shearY(PI). If
+     * shearY() is called within the draw(), the transformation is reset when
+     * the loop begins again.
+     *
+     * Technically, shearY() multiplies the current transformation matrix by a
+     * rotation matrix. This function can be further controlled by the
+     * push() and pop() functions.
+     *
+     * @method shearY
+     * @param  {Number} angle angle of shear specified in radians or degrees,
+     *                        depending on current angleMode
+     * @return {p5}           the p5 object
+     * @example
+     * <div>
+     * <code>
+     * translate(width/4, height/4);
+     * shearY(PI/4.0);
+     * rect(0, 0, 30, 30);
+     * </code>
+     * </div>
+     */
+    p5.prototype.shearY = function(angle) {
+        if (this._angleMode === constants.DEGREES) {
+            angle = this.radians(angle);
+        }
+        this.canvas.getContext('2d').transform(1, this.tan(angle), 0, 1, 0, 0);
+        var m = this._matrices[this._matrices.length - 1];
+        m = multiplyMatrix(m, [1, this.tan(angle), 0, 1, 0, 0]);
+
+        return this;
+    };
+
+    /**
+     * Specifies an amount to displace objects within the display window.
+     * The x parameter specifies left/right translation, the y parameter
+     * specifies up/down translation.
+     *
+     * Transformations are cumulative and apply to everything that happens after
+     * and subsequent calls to the function accumulates the effect. For example,
+     * calling translate(50, 0) and then translate(20, 0) is the same as
+     * translate(70, 0). If translate() is called within draw(), the
+     * transformation is reset when the loop begins again. This function can be
+     * further controlled by using push() and pop().
+     *
+     * @method translate
+     * @param  {Number} x left/right translation
+     * @param  {Number} y up/down translation
+     * @return {p5}       the p5 object
+     * @example
+     * <div>
+     * <code>
+     * translate(30, 20);
+     * rect(0, 0, 55, 55);
+     * </code>
+     * </div>
+     *
+     * <div>
+     * <code>
+     * rect(0, 0, 55, 55);  // Draw rect at original 0,0
+     * translate(30, 20);
+     * rect(0, 0, 55, 55);  // Draw rect at new 0,0
+     * translate(14, 14);
+     * rect(0, 0, 55, 55);  // Draw rect at new 0,0
+     * </code>
+     * </div>
+     */
+    p5.prototype.translate = function(x, y) {
+        this.canvas.getContext('2d').translate(x, y);
+        var m = this._matrices[this._matrices.length - 1];
+        m[4] += m[0] * x + m[2] * y;
+        m[5] += m[1] * x + m[3] * y;
+
+        return this;
+    };
+
+    // TODO: Replace with an optimized matrix-multiplication algorithm
+
+    function multiplyMatrix(m1, m2) {
+        var result = [];
+        var m1Length = m1.length;
+        var m2Length = m2.length;
+        var m10Length = m1[0].length;
+
+        for (var j = 0; j < m2Length; j++) {
+            result[j] = [];
+            for (var k = 0; k < m10Length; k++) {
+                var sum = 0;
+                for (var i = 0; i < m1Length; i++) {
+                    sum += m1[i][k] * m2[j][i];
+                }
+                result[j].push(sum);
+            }
+        }
+        return result;
     }
-    this.canvas.getContext('2d').rotate(r);
-    var m = this._matrices[this._matrices.length-1];
-    var c = Math.cos(r);
-    var s = Math.sin(r);
-    var m11 = m[0] * c + m[2] * s;
-    var m12 = m[1] * c + m[3] * s;
-    var m21 = m[0] * -s + m[2] * c;
-    var m22 = m[1] * -s + m[3] * c;
-    m[0] = m11;
-    m[1] = m12;
-    m[2] = m21;
-    m[3] = m22;
-
-    return this;
-  };
-
-  p5.prototype.rotateX = function() {
-    throw 'not yet implemented';
-    // return this
-  };
-
-  p5.prototype.rotateY = function() {
-    throw 'not yet implemented';
-    // return this;
-  };
-
-  /**
-   * Increases or decreases the size of a shape by expanding and contracting
-   * vertices. Objects always scale from their relative origin to the
-   * coordinate system. Scale values are specified as decimal percentages.
-   * For example, the function call scale(2.0) increases the dimension of a
-   * shape by 200%.
-   *
-   * Transformations apply to everything that happens after and subsequent
-   * calls to the function multiply the effect. For example, calling scale(2.0)
-   * and then scale(1.5) is the same as scale(3.0). If scale() is called
-   * within draw(), the transformation is reset when the loop begins again.
-   *
-   * Using this fuction with the z parameter requires using P3D as a
-   * parameter for size(), as shown in the third example above. This function
-   * can be further controlled with push() and pop().
-   *
-   * @method scale
-   * @param  {Number} s   percentage to scale the object, or percentage to
-   *                      scale the object in the x-axis if multiple arguments
-   *                      are given
-   * @param  {Number} [y] percentage to scale the object in the y-axis
-   * @return {p5}         the p5 object
-   * @example
-   * <div>
-   * <code>
-   * translate(width/2, height/2);
-   * rotate(PI/3.0);
-   * rect(-26, -26, 52, 52);
-   * </code>
-   * </div>
-   *
-   * <div>
-   * <code>
-   * rect(30, 20, 50, 50);
-   * scale(0.5, 1.3);
-   * rect(30, 20, 50, 50);
-   * </code>
-   * </div>
-   */
-  p5.prototype.scale = function() {
-    var x = 1.0, y = 1.0;
-    if (arguments.length === 1) {
-      x = y = arguments[0];
-    } else {
-      x = arguments[0];
-      y = arguments[1];
-    }
-    this.canvas.getContext('2d').scale(x, y);
-    var m = this._matrices[this._matrices.length-1];
-    m[0] *= x;
-    m[1] *= x;
-    m[2] *= y;
-    m[3] *= y;
-
-    return this;
-  };
-
-  /**
-   * Shears a shape around the x-axis the amount specified by the angle
-   * parameter. Angles should be specified in the current angleMode.
-   * Objects are always sheared around their relative position to the origin
-   * and positive numbers shear objects in a clockwise direction.
-   *
-   * Transformations apply to everything that happens after and subsequent
-   * calls to the function accumulates the effect. For example, calling
-   * shearX(PI/2) and then shearX(PI/2) is the same as shearX(PI).
-   * If shearX() is called within the draw(), the transformation is reset when
-   * the loop begins again. 
-   *
-   * Technically, shearX() multiplies the current transformation matrix by a
-   * rotation matrix. This function can be further controlled by the
-   * push() and pop() functions.
-   *
-   * @method shearX
-   * @param  {Number} angle angle of shear specified in radians or degrees,
-   *                        depending on current angleMode
-   * @return {p5}           the p5 object
-   * @example
-   * <div>
-   * <code>
-   * translate(width/4, height/4);
-   * shearX(PI/4.0);
-   * rect(0, 0, 30, 30);
-   * </code>
-   * </div>
-   */
-  p5.prototype.shearX = function(angle) {
-    if (this._angleMode === constants.DEGREES) {
-      angle = this.radians(angle);
-    }
-    this.canvas.getContext('2d').transform(1, 0, this.tan(angle), 1, 0, 0);
-    var m = this._matrices[this._matrices.length-1];
-    m = multiplyMatrix(m, [1, 0, this.tan(angle), 1, 0, 0]);
-
-    return this;
-  };
-
-  /**
-   * Shears a shape around the y-axis the amount specified by the angle
-   * parameter. Angles should be specified in the current angleMode. Objects
-   * are always sheared around their relative position to the origin and
-   * positive numbers shear objects in a clockwise direction.
-   *
-   * Transformations apply to everything that happens after and subsequent
-   * calls to the function accumulates the effect. For example, calling
-   * shearY(PI/2) and then shearY(PI/2) is the same as shearY(PI). If
-   * shearY() is called within the draw(), the transformation is reset when
-   * the loop begins again.  
-   *
-   * Technically, shearY() multiplies the current transformation matrix by a
-   * rotation matrix. This function can be further controlled by the
-   * push() and pop() functions.
-   *
-   * @method shearY
-   * @param  {Number} angle angle of shear specified in radians or degrees,
-   *                        depending on current angleMode
-   * @return {p5}           the p5 object
-   * @example
-   * <div>
-   * <code>
-   * translate(width/4, height/4);
-   * shearY(PI/4.0);
-   * rect(0, 0, 30, 30);
-   * </code>
-   * </div>
-   */
-  p5.prototype.shearY = function(angle) {
-    if (this._angleMode === constants.DEGREES) {
-      angle = this.radians(angle);
-    }
-    this.canvas.getContext('2d').transform(1, this.tan(angle), 0, 1, 0, 0);
-    var m = this._matrices[this._matrices.length-1];
-    m = multiplyMatrix(m, [1, this.tan(angle), 0, 1, 0, 0]);
-
-    return this;
-  };
-
-  /**
-   * Specifies an amount to displace objects within the display window.
-   * The x parameter specifies left/right translation, the y parameter
-   * specifies up/down translation.
-   *
-   * Transformations are cumulative and apply to everything that happens after
-   * and subsequent calls to the function accumulates the effect. For example,
-   * calling translate(50, 0) and then translate(20, 0) is the same as
-   * translate(70, 0). If translate() is called within draw(), the
-   * transformation is reset when the loop begins again. This function can be
-   * further controlled by using push() and pop().
-   *
-   * @method translate
-   * @param  {Number} x left/right translation
-   * @param  {Number} y up/down translation
-   * @return {p5}       the p5 object
-   * @example
-   * <div>
-   * <code>
-   * translate(30, 20);
-   * rect(0, 0, 55, 55);
-   * </code>
-   * </div>
-   *
-   * <div>
-   * <code>
-   * rect(0, 0, 55, 55);  // Draw rect at original 0,0
-   * translate(30, 20);
-   * rect(0, 0, 55, 55);  // Draw rect at new 0,0
-   * translate(14, 14);
-   * rect(0, 0, 55, 55);  // Draw rect at new 0,0
-   * </code>
-   * </div>
-   */
-  p5.prototype.translate = function(x, y) {
-    this.canvas.getContext('2d').translate(x, y);
-    var m = this._matrices[this._matrices.length-1];
-    m[4] += m[0] * x + m[2] * y;
-    m[5] += m[1] * x + m[3] * y;
-
-    return this;
-  };
-
-  // TODO: Replace with an optimized matrix-multiplication algorithm
-  function multiplyMatrix(m1, m2) {
-    var result = [];
-    var m1Length = m1.length;
-    var m2Length = m2.length;
-    var m10Length = m1[0].length;
-
-    for(var j = 0; j < m2Length; j++) {
-      result[j] = [];
-      for(var k = 0; k < m10Length; k++) {
-        var sum = 0;
-        for(var i = 0; i < m1Length; i++) {
-          sum += m1[i][k] * m2[j][i];
-        }
-        result[j].push(sum);
-      }
-    }
-    return result;
-  }
-
-  return p5;
+
+    return p5;
 
 });