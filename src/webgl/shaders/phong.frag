--- conflicted
+++ resolved
@@ -3,23 +3,6 @@
 uniform vec4 uMaterialColor;
 uniform sampler2D uSampler;
 uniform bool isTexture;
-<<<<<<< HEAD
-uniform bool uUseLighting;
-
-uniform vec3 uLightingDirection[8];
-uniform vec3 uDirectionalColor[8];
-uniform vec3 uPointLightLocation[8];
-uniform vec3 uPointLightColor[8];
-uniform bool uSpecular;
-uniform float uShininess;
-uniform float uConstantAttenuation;
-uniform float uLinearAttenuation;
-uniform float uQuadraticAttenuation;
-
-uniform int uDirectionalLightCount;
-uniform int uPointLightCount;
-=======
->>>>>>> 5561fd0b
 
 varying vec3 vNormal;
 varying vec2 vTexCoord;
@@ -28,39 +11,9 @@
 
 void main(void) {
 
-<<<<<<< HEAD
-  V = normalize(vViewPosition);
-  N = vNormal;
-
-  vec3 diffuse = vec3(0.0);
-  float specular = 0.0;
-
-  for (int j = 0; j < 8; j++) {
-    if( j < uDirectionalLightCount){
-      vec3 dir = (uViewMatrix * vec4(uLightingDirection[j], 0.0)).xyz;
-      LightResult result = light(dir);
-      diffuse += result.diffuse * uDirectionalColor[j];
-      specular += result.specular;
-    }
-
-    if( j < uPointLightCount){
-      vec3 lightPosition = (uViewMatrix * vec4(uPointLightLocation[j], 1.0)).xyz;
-      vec3 lightVector = vViewPosition - lightPosition;
-    
-      //calculate attenuation
-      float lightDistance = length(lightVector);
-      float fallOffFactor =  1.0 / (uConstantAttenuation + lightDistance * uLinearAttenuation + (lightDistance * lightDistance) * uQuadraticAttenuation);
-
-      LightResult result = light(lightVector);
-      diffuse += result.diffuse * uPointLightColor[j] * fallOffFactor;
-      specular += result.specular * fallOffFactor;
-    }
-  }
-=======
   vec3 diffuse;
   vec3 specular;
   totalLight(vViewPosition, normalize(vNormal), diffuse, specular);
->>>>>>> 5561fd0b
 
   gl_FragColor = isTexture ? texture2D(uSampler, vTexCoord) : uMaterialColor;
   gl_FragColor.rgb = gl_FragColor.rgb * (diffuse + vAmbientColor) + specular;
