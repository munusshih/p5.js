--- conflicted
+++ resolved
@@ -11,16 +11,11 @@
 varying vec3 vSpecularColor;
 
 void main(void) {
-<<<<<<< HEAD
   if(uEmissive && !isTexture) {
     gl_FragColor = uMaterialColor;
   }
   else {
-    gl_FragColor = isTexture ? texture2D(uSampler, vVertTexCoord) : uMaterialColor;
+    gl_FragColor = isTexture ? texture2D(uSampler, vVertTexCoord) * (uTint / vec4(255, 255, 255, 255)) : uMaterialColor;
     gl_FragColor.rgb = gl_FragColor.rgb * vDiffuseColor + vSpecularColor;
   }
-=======
-  gl_FragColor = isTexture ? texture2D(uSampler, vVertTexCoord) * (uTint / vec4(255, 255, 255, 255)) : uMaterialColor;
-  gl_FragColor.rgb = gl_FragColor.rgb * vDiffuseColor + vSpecularColor;
->>>>>>> 12ec8670
 }