/**
 * @module Lights, Camera
 * @submodule Interaction
<<<<<<< HEAD
 * @for p5
 * @requires core
=======
>>>>>>> 6ce0d118
 */

'use strict';

var p5 = require('../core/core');
var constants = require('../core/constants');

/**
 * Allows movement around a 3D sketch using a mouse or trackpad.  Left-clicking
 * and dragging will rotate the camera position about the center of the sketch,
 * right-clicking and dragging will pan the camera position without rotation,
 * and using the mouse wheel (scrolling) will move the camera closer or further
 * from the center of the sketch. This function can be called with parameters
 * dictating sensitivity to mouse movement along the X and Y axes.  Calling
 * this function without parameters is equivalent to calling orbitControl(1,1).
 * To reverse direction of movement in either axis, enter a negative number
 * for sensitivity.
 * @method orbitControl
 * @for p5
 * @param  {Number} [sensitivityX] sensitivity to mouse movement along X axis
 * @param  {Number} [sensitivityY] sensitivity to mouse movement along Y axis
 * @chainable
 * @example
 * <div>
 * <code>
 * function setup() {
 *   createCanvas(100, 100, WEBGL);
 *   normalMaterial();
 * }
 * function draw() {
 *   background(200);
 *   orbitControl();
 *   rotateY(0.5);
 *   box(30, 50);
 * }
 * </code>
 * </div>
 *
 * @alt
 * Camera orbits around a box when mouse is hold-clicked & then moved.
 */

// implementation based on three.js 'orbitControls':
// https://github.com/mrdoob/three.js/blob/dev/examples/js/controls/OrbitControls.js
p5.prototype.orbitControl = function(sensitivityX, sensitivityY) {
  this._assert3d('orbitControl');
  p5._validateParameters('orbitControl', arguments);

  // If the mouse is not in bounds of the canvas, disable all behaviors:
  var mouseInCanvas =
    this.mouseX < this.width &&
    this.mouseX > 0 &&
    this.mouseY < this.height &&
    this.mouseY > 0;
  if (!mouseInCanvas) return;

  var cam = this._renderer._curCamera;

  if (typeof sensitivityX === 'undefined') {
    sensitivityX = 1;
  }
  if (typeof sensitivityY === 'undefined') {
    sensitivityY = sensitivityX;
  }

  // default right-mouse and mouse-wheel behaviors (context menu and scrolling,
  // respectively) are disabled here to allow use of those events for panning and
  // zooming

  // disable context menu for canvas element and add 'contextMenuDisabled'
  // flag to p5 instance
  if (this.contextMenuDisabled !== true) {
    this.canvas.oncontextmenu = function() {
      return false;
    };
    this._setProperty('contextMenuDisabled', true);
  }

  // disable default scrolling behavior on the canvas element and add
  // 'wheelDefaultDisabled' flag to p5 instance
  if (this.wheelDefaultDisabled !== true) {
    this.canvas.onwheel = function() {
      return false;
    };
    this._setProperty('wheelDefaultDisabled', true);
  }

  var scaleFactor = this.height < this.width ? this.height : this.width;

  // ZOOM if there is a change in mouseWheelDelta
  if (this._mouseWheelDeltaY !== this._pmouseWheelDeltaY) {
    // zoom according to direction of mouseWheelDeltaY rather than value
    if (this._mouseWheelDeltaY > 0) {
      this._renderer._curCamera._orbit(0, 0, 0.5 * scaleFactor);
    } else {
      this._renderer._curCamera._orbit(0, 0, -0.5 * scaleFactor);
    }
  }

  if (this.mouseIsPressed) {
    // ORBIT BEHAVIOR
    if (this.mouseButton === this.LEFT) {
      var deltaTheta =
        -sensitivityX * (this.mouseX - this.pmouseX) / scaleFactor;
      var deltaPhi = sensitivityY * (this.mouseY - this.pmouseY) / scaleFactor;
      this._renderer._curCamera._orbit(deltaTheta, deltaPhi, 0);
    } else if (this.mouseButton === this.RIGHT) {
      // PANNING BEHAVIOR along X/Z camera axes and restricted to X/Z plane
      // in world space
      var local = cam._getLocalAxes();

      // normalize portions along X/Z axes
      var xmag = Math.sqrt(local.x[0] * local.x[0] + local.x[2] * local.x[2]);
      if (xmag !== 0) {
        local.x[0] /= xmag;
        local.x[2] /= xmag;
      }

      // normalize portions along X/Z axes
      var ymag = Math.sqrt(local.y[0] * local.y[0] + local.y[2] * local.y[2]);
      if (ymag !== 0) {
        local.y[0] /= ymag;
        local.y[2] /= ymag;
      }

      // move along those vectors by amount controlled by mouseX, pmouseY
      var dx = -1 * sensitivityX * (this.mouseX - this.pmouseX);
      var dz = -1 * sensitivityY * (this.mouseY - this.pmouseY);

      // restrict movement to XZ plane in world space
      cam.setPosition(
        cam.eyeX + dx * local.x[0] + dz * local.z[0],
        cam.eyeY,
        cam.eyeZ + dx * local.x[2] + dz * local.z[2]
      );
    }
  }
  return this;
};

/**
 * DebugMode() helps visualize 3D space by adding a grid to indicate where the
 * ‘ground’ is in a sketch and an axes icon which indicates the +X, +Y, and +Z
 * directions. This function can be called without parameters to create a
 * default grid and axes icon, or it can be called according to the examples
 * above to customize the size and position of the grid and/or axes icon.  The
 * grid is drawn using the most recently set stroke color and weight.  To
 * specify these parameters, add a call to stroke() and strokeWeight()
 * just before the end of the draw() loop.
 *
 * By default, the grid will run through the origin (0,0,0) of the sketch
 * along the XZ plane
 * and the axes icon will be offset from the origin.  Both the grid and axes
 * icon will be sized according to the current canvas size.  Note that because the
 * grid runs parallel to the default camera view, it is often helpful to use
 * debugMode along with orbitControl to allow full view of the grid.
 * @method debugMode
 * @example
 * <div>
 * <code>
 * function setup() {
 *   createCanvas(100, 100, WEBGL);
 *   camera(0, -30, 100, 0, 0, 0, 0, 1, 0);
 *   normalMaterial();
 *   debugMode();
 * }
 *
 * function draw() {
 *   background(200);
 *   orbitControl();
 *   box(15, 30);
 *   // Press the spacebar to turn debugMode off!
 *   if (keyIsDown(32)) {
 *     noDebugMode();
 *   }
 * }
 * </code>
 * </div>
 * @alt
 * a 3D box is centered on a grid in a 3D sketch. there is also an icon
 * indicating the direction of each axis. the grid and icon disappear when the
 * spacebar is pressed.
 *
 * @example
 * <div>
 * <code>
 * function setup() {
 *   createCanvas(100, 100, WEBGL);
 *   camera(0, -30, 100, 0, 0, 0, 0, 1, 0);
 *   normalMaterial();
 *   debugMode(GRID);
 * }
 *
 * function draw() {
 *   background(200);
 *   orbitControl();
 *   box(15, 30);
 * }
 * </code>
 * </div>
 * @alt
 * a 3D box is centered on a grid in a 3D sketch.
 *
 * @example
 * <div>
 * <code>
 * function setup() {
 *   createCanvas(100, 100, WEBGL);
 *   camera(0, -30, 100, 0, 0, 0, 0, 1, 0);
 *   normalMaterial();
 *   debugMode(AXES);
 * }
 *
 * function draw() {
 *   background(200);
 *   orbitControl();
 *   box(15, 30);
 * }
 * </code>
 * </div>
 * @alt
 * a 3D box is centered in a 3D sketch. there is also an icon
 * indicating the direction of each axis.
 *
 * @example
 * <div>
 * <code>
 * function setup() {
 *   createCanvas(100, 100, WEBGL);
 *   camera(0, -30, 100, 0, 0, 0, 0, 1, 0);
 *   normalMaterial();
 *   debugMode(GRID, 100, 10, 0, 0, 0);
 * }
 *
 * function draw() {
 *   background(200);
 *   orbitControl();
 *   box(15, 30);
 * }
 * </code>
 * </div>
 * @alt
 * a 3D box is centered on a grid in a 3D sketch
 *
 * @example
 * <div>
 * <code>
 * function setup() {
 *   createCanvas(100, 100, WEBGL);
 *   camera(0, -30, 100, 0, 0, 0, 0, 1, 0);
 *   normalMaterial();
 *   debugMode(100, 10, 0, 0, 0, 20, 0, -40, 0);
 * }
 *
 * function draw() {
 *   noStroke();
 *   background(200);
 *   orbitControl();
 *   box(15, 30);
 *   // set the stroke color and weight for the grid!
 *   stroke(255, 0, 150);
 *   strokeWeight(0.8);
 * }
 * </code>
 * </div>
 * @alt
 * a 3D box is centered on a grid in a 3D sketch. there is also an icon
 * indicating the direction of each axis.
 */

/**
 * @method debugMode
 * @param {Constant} mode either GRID or AXES
 */

/**
 * @method debugMode
 * @param {Constant} mode
 * @param {Number} [gridSize] size of one side of the grid
 * @param {Number} [gridDivisions] number of divisions in the grid
 * @param {Number} [xOff] X axis offset from origin (0,0,0)
 * @param {Number} [yOff] Y axis offset from origin (0,0,0)
 * @param {Number} [zOff] Z axis offset from origin (0,0,0)
 */

/**
 * @method debugMode
 * @param {Constant} mode
 * @param {Number} [axesSize] size of axes icon
 * @param {Number} [xOff]
 * @param {Number} [yOff]
 * @param {Number} [zOff]
 */

/**
 * @method debugMode
 * @param {Number} [gridSize]
 * @param {Number} [gridDivisions]
 * @param {Number} [xOff]
 * @param {Number} [yOff]
 * @param {Number} [zOff]
 * @param {Number} [axesSize]
 * @param {Number} [xOff]
 * @param {Number} [yOff]
 * @param {Number} [zOff]
 */

p5.prototype.debugMode = function() {
  this._assert3d('debugMode');
  p5._validateParameters('debugMode', arguments);

  // start by removing existing 'post' registered debug methods
  for (var i = this._registeredMethods.post.length - 1; i >= 0; i--) {
    // test for equality...
    if (
      this._registeredMethods.post[i].toString() === this._grid().toString() ||
      this._registeredMethods.post[i].toString() === this._axesIcon().toString()
    ) {
      this._registeredMethods.post.splice(i, 1);
    }
  }

  // then add new debugMode functions according to the argument list
  if (arguments[0] === constants.GRID) {
    this.registerMethod(
      'post',
      this._grid.call(
        this,
        arguments[1],
        arguments[2],
        arguments[3],
        arguments[4],
        arguments[5]
      )
    );
  } else if (arguments[0] === constants.AXES) {
    this.registerMethod(
      'post',
      this._axesIcon.call(
        this,
        arguments[1],
        arguments[2],
        arguments[3],
        arguments[4]
      )
    );
  } else {
    this.registerMethod(
      'post',
      this._grid.call(
        this,
        arguments[0],
        arguments[1],
        arguments[2],
        arguments[3],
        arguments[4]
      )
    );
    this.registerMethod(
      'post',
      this._axesIcon.call(
        this,
        arguments[5],
        arguments[6],
        arguments[7],
        arguments[8]
      )
    );
  }
};

/**
 * Turns off debugMode() in a 3D sketch.
 * @method noDebugMode
 * @example
 * <div>
 * <code>
 * function setup() {
 *   createCanvas(100, 100, WEBGL);
 *   camera(0, -30, 100, 0, 0, 0, 0, 1, 0);
 *   normalMaterial();
 *   debugMode();
 * }
 *
 * function draw() {
 *   background(200);
 *   orbitControl();
 *   box(15, 30);
 *   // Press the spacebar to turn debugMode off!
 *   if (keyIsDown(32)) {
 *     noDebugMode();
 *   }
 * }
 * </code>
 * </div>
 * @alt
 * a 3D box is centered on a grid in a 3D sketch. there is also an icon
 * indicating the direction of each axis. the grid and icon disappear when the
 * spacebar is pressed.
 */
p5.prototype.noDebugMode = function() {
  this._assert3d('noDebugMode');

  // start by removing existing 'post' registered debug methods
  for (var i = this._registeredMethods.post.length - 1; i >= 0; i--) {
    // test for equality...
    if (
      this._registeredMethods.post[i].toString() === this._grid().toString() ||
      this._registeredMethods.post[i].toString() === this._axesIcon().toString()
    ) {
      this._registeredMethods.post.splice(i, 1);
    }
  }
};

/**
 * For use with debugMode
 * @private
 * @method _grid
 * @param {Number} [size] size of grid sides
 * @param {Number} [div] number of grid divisions
 * @param {Number} [xOff] offset of grid center from origin in X axis
 * @param {Number} [yOff] offset of grid center from origin in Y axis
 * @param {Number} [zOff] offset of grid center from origin in Z axis
 */
p5.prototype._grid = function(size, numDivs, xOff, yOff, zOff) {
  if (typeof size === 'undefined') {
    size = this.width / 2;
  }
  if (typeof numDivs === 'undefined') {
    // ensure at least 2 divisions
    numDivs = Math.round(size / 30) < 4 ? 4 : Math.round(size / 30);
  }
  if (typeof xOff === 'undefined') {
    xOff = 0;
  }
  if (typeof yOff === 'undefined') {
    yOff = 0;
  }
  if (typeof zOff === 'undefined') {
    zOff = 0;
  }

  var spacing = size / numDivs;
  var halfSize = size / 2;

  return function() {
    this.push();
    this.stroke(
      this._renderer.curStrokeColor[0] * 255,
      this._renderer.curStrokeColor[1] * 255,
      this._renderer.curStrokeColor[2] * 255
    );
    this._renderer.uMVMatrix.set(
      this._renderer._curCamera.cameraMatrix.mat4[0],
      this._renderer._curCamera.cameraMatrix.mat4[1],
      this._renderer._curCamera.cameraMatrix.mat4[2],
      this._renderer._curCamera.cameraMatrix.mat4[3],
      this._renderer._curCamera.cameraMatrix.mat4[4],
      this._renderer._curCamera.cameraMatrix.mat4[5],
      this._renderer._curCamera.cameraMatrix.mat4[6],
      this._renderer._curCamera.cameraMatrix.mat4[7],
      this._renderer._curCamera.cameraMatrix.mat4[8],
      this._renderer._curCamera.cameraMatrix.mat4[9],
      this._renderer._curCamera.cameraMatrix.mat4[10],
      this._renderer._curCamera.cameraMatrix.mat4[11],
      this._renderer._curCamera.cameraMatrix.mat4[12],
      this._renderer._curCamera.cameraMatrix.mat4[13],
      this._renderer._curCamera.cameraMatrix.mat4[14],
      this._renderer._curCamera.cameraMatrix.mat4[15]
    );

    // Lines along X axis
    for (var q = 0; q <= numDivs; q++) {
      this.beginShape(this.LINES);
      this.vertex(-halfSize + xOff, yOff, q * spacing - halfSize + zOff);
      this.vertex(+halfSize + xOff, yOff, q * spacing - halfSize + zOff);
      this.endShape();
    }

    // Lines along Z axis
    for (var i = 0; i <= numDivs; i++) {
      this.beginShape(this.LINES);
      this.vertex(i * spacing - halfSize + xOff, yOff, -halfSize + zOff);
      this.vertex(i * spacing - halfSize + xOff, yOff, +halfSize + zOff);
      this.endShape();
    }

    this.pop();
  };
};

/**
 * For use with debugMode
 * @private
 * @method _axesIcon
 * @param {Number} [size] size of axes icon lines
 * @param {Number} [xOff] offset of icon from origin in X axis
 * @param {Number} [yOff] offset of icon from origin in Y axis
 * @param {Number} [zOff] offset of icon from origin in Z axis
 */
p5.prototype._axesIcon = function(size, xOff, yOff, zOff) {
  if (typeof size === 'undefined') {
    size = this.width / 20 > 40 ? this.width / 20 : 40;
  }
  if (typeof xOff === 'undefined') {
    xOff = -this.width / 4;
  }
  if (typeof yOff === 'undefined') {
    yOff = xOff;
  }
  if (typeof zOff === 'undefined') {
    zOff = xOff;
  }

  return function() {
    this.push();
    this._renderer.uMVMatrix.set(
      this._renderer._curCamera.cameraMatrix.mat4[0],
      this._renderer._curCamera.cameraMatrix.mat4[1],
      this._renderer._curCamera.cameraMatrix.mat4[2],
      this._renderer._curCamera.cameraMatrix.mat4[3],
      this._renderer._curCamera.cameraMatrix.mat4[4],
      this._renderer._curCamera.cameraMatrix.mat4[5],
      this._renderer._curCamera.cameraMatrix.mat4[6],
      this._renderer._curCamera.cameraMatrix.mat4[7],
      this._renderer._curCamera.cameraMatrix.mat4[8],
      this._renderer._curCamera.cameraMatrix.mat4[9],
      this._renderer._curCamera.cameraMatrix.mat4[10],
      this._renderer._curCamera.cameraMatrix.mat4[11],
      this._renderer._curCamera.cameraMatrix.mat4[12],
      this._renderer._curCamera.cameraMatrix.mat4[13],
      this._renderer._curCamera.cameraMatrix.mat4[14],
      this._renderer._curCamera.cameraMatrix.mat4[15]
    );

    // X axis
    this.strokeWeight(2);
    this.stroke(255, 0, 0);
    this.beginShape(this.LINES);
    this.vertex(xOff, yOff, zOff);
    this.vertex(xOff + size, yOff, zOff);
    this.endShape();
    // Y axis
    this.stroke(0, 255, 0);
    this.beginShape(this.LINES);
    this.vertex(xOff, yOff, zOff);
    this.vertex(xOff, yOff + size, zOff);
    this.endShape();
    // Z axis
    this.stroke(0, 0, 255);
    this.beginShape(this.LINES);
    this.vertex(xOff, yOff, zOff);
    this.vertex(xOff, yOff, zOff + size);
    this.endShape();
    this.pop();
  };
};

module.exports = p5;<|MERGE_RESOLUTION|>--- conflicted
+++ resolved
@@ -1,11 +1,8 @@
 /**
  * @module Lights, Camera
  * @submodule Interaction
-<<<<<<< HEAD
  * @for p5
  * @requires core
-=======
->>>>>>> 6ce0d118
  */
 
 'use strict';
