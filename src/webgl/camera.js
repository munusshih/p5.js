--- conflicted
+++ resolved
@@ -75,19 +75,12 @@
  * </div>
  */
 p5.prototype.perspective = function(fovy,aspect,near,far) {
-<<<<<<< HEAD
   var args = Array.prototype.slice.call(arguments);
   this._validateParameters(
     'perspective',
     args,
     ['Number', 'Number', 'Number', 'Number']
   );
-=======
-  var args = new Array(arguments.length);
-  for (var i = 0; i < args.length; ++i) {
-    args[i] = arguments[i];
-  }
->>>>>>> 113f54c8
   this._renderer.uPMatrix = p5.Matrix.identity();
   this._renderer.uPMatrix.perspective(fovy,aspect,near,far);
   this._renderer._isSetCamera = true;
@@ -140,7 +133,7 @@
   bottom /= this.height;
   this._renderer.uPMatrix = p5.Matrix.identity();
   this._renderer.uPMatrix.ortho(left,right,bottom,top,near,far);
-  this._renderer._setCamera = true;
+  this._renderer._isSetCamera = true;
 };
 
 module.exports = p5;