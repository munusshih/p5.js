/**
 * @module Image
 * @submodule Image
 * @for p5
 * @requires core
 */

/**
 * This module defines the p5 methods for the p5.Image class
 * for drawing images to the main display canvas.
 */
'use strict';

var p5 = require('../core/core'); // This is not global, but JSHint is not aware that // this module is implicitly enclosed with Browserify: this overrides the // redefined-global error and permits using the name "frames" for the array // of saved animation frames.

/* global frames:true */ var frames = [];

/**
 * Creates a new p5.Image (the datatype for storing images). This provides a
 * fresh buffer of pixels to play with. Set the size of the buffer with the
 * width and height parameters.
 * <br><br>
 * .pixels gives access to an array containing the values for all the pixels
 * in the display window.
 * These values are numbers. This array is the size (including an appropriate
 * factor for the pixelDensity) of the display window x4,
 * representing the R, G, B, A values in order for each pixel, moving from
 * left to right across each row, then down each column. See .pixels for
 * more info. It may also be simpler to use set() or get().
 * <br><br>
 * Before accessing the pixels of an image, the data must loaded with the
 * loadPixels() function. After the array data has been modified, the
 * updatePixels() function must be run to update the changes.
 *
 * @method createImage
 * @param  {Integer} width  width in pixels
 * @param  {Integer} height height in pixels
 * @return {p5.Image}       the p5.Image object
 * @example
 * <div>
 * <code>
 * var img = createImage(66, 66);
 * img.loadPixels();
 * for (var i = 0; i < img.width; i++) {
 *   for (var j = 0; j < img.height; j++) {
 *     img.set(i, j, color(0, 90, 102));
 *   }
 * }
 * img.updatePixels();
 * image(img, 17, 17);
 * </code>
 * </div>
 *
 * <div>
 * <code>
 * var img = createImage(66, 66);
 * img.loadPixels();
 * for (var i = 0; i < img.width; i++) {
 *   for (var j = 0; j < img.height; j++) {
 *     img.set(i, j, color(0, 90, 102, (i % img.width) * 2));
 *   }
 * }
 * img.updatePixels();
 * image(img, 17, 17);
 * image(img, 34, 34);
 * </code>
 * </div>
 *
 * <div>
 * <code>
 * var pink = color(255, 102, 204);
 * var img = createImage(66, 66);
 * img.loadPixels();
 * var d = pixelDensity();
 * var halfImage = 4 * (width * d) * (height / 2 * d);
 * for (var i = 0; i < halfImage; i += 4) {
 *   img.pixels[i] = red(pink);
 *   img.pixels[i + 1] = green(pink);
 *   img.pixels[i + 2] = blue(pink);
 *   img.pixels[i + 3] = alpha(pink);
 * }
 * img.updatePixels();
 * image(img, 17, 17);
 * </code>
 * </div>
 *
 * @alt
 * 66x66 dark turquoise rect in center of canvas.
 * 2 gradated dark turquoise rects fade left. 1 center 1 bottom right of canvas
 * no image displayed
 *
 */
p5.prototype.createImage = function(width, height) {
  p5._validateParameters('createImage', arguments);
  return new p5.Image(width, height);
};

/**
 *  Save the current canvas as an image. In Safari, this will open the
 *  image in the window and the user must provide their own
 *  filename on save-as. Other browsers will either save the
 *  file immediately, or prompt the user with a dialogue window.
 *
 *  @method saveCanvas
 *  @param  {p5.Element|HTMLCanvasElement} selectedCanvas   a variable
 *                                  representing a specific html5 canvas (optional)
 *  @param  {String} [filename]
 *  @param  {String} [extension]      'jpg' or 'png'
 *
 *  @example
 * <div class='norender'><code>
 * function setup() {
 *   var c = createCanvas(100, 100);
 *   background(255, 0, 0);
 *   saveCanvas(c, 'myCanvas', 'jpg');
 * }
 * </code></div>
 * <div class='norender'><code>
 * // note that this example has the same result as above
 * // if no canvas is specified, defaults to main canvas
 * function setup() {
 *   var c = createCanvas(100, 100);
 *   background(255, 0, 0);
 *   saveCanvas('myCanvas', 'jpg');
 *
 *   // all of the following are valid
 *   saveCanvas(c, 'myCanvas', 'jpg');
 *   saveCanvas(c, 'myCanvas');
 *   saveCanvas(c);
 *   saveCanvas('myCanvas', 'png');
 *   saveCanvas('myCanvas');
 *   saveCanvas();
 * }
 * </code></div>
 *
 * @alt
 * no image displayed
 * no image displayed
 * no image displayed
 */
/**
 *  @method saveCanvas
 *  @param  {String} [filename]
 *  @param  {String} [extension]
 */
<<<<<<< HEAD
p5.prototype.saveCanvas = function() {
  p5._validateParameters('saveCanvas', arguments);

  var cnv, filename, extension;
  if (arguments.length === 3) {
    cnv = arguments[0];
    filename = arguments[1];
    extension = arguments[2];
  } else if (arguments.length === 2) {
    if (typeof arguments[0] === 'object') {
      cnv = arguments[0];
      filename = arguments[1];
    } else {
      filename = arguments[0];
      extension = arguments[1];
    }
  } else if (arguments.length === 1) {
    if (typeof arguments[0] === 'object') {
      cnv = arguments[0];
    } else {
      filename = arguments[0];
    }
  }

=======
p5.prototype.saveCanvas = function(cnv, filename, extension) {
>>>>>>> d6ebba08
  if (cnv instanceof p5.Element) {
    cnv = cnv.elt;
  } else if (!(cnv instanceof HTMLCanvasElement)) {
    filename = cnv;
    extension = filename;
    cnv = this._curElement && this._curElement.elt;
  }

  extension =
    extension ||
    p5.prototype._checkFileExtension(filename, extension)[1] ||
    'png';

  var mimeType;
  switch (extension) {
    default:
      //case 'png':
      mimeType = 'image/png';
      break;
    case 'jpeg':
    case 'jpg':
      mimeType = 'image/jpeg';
      break;
  }

  cnv.toBlob(function(blob) {
    p5.prototype.downloadFile(blob, filename, extension);
  }, mimeType);
};

/**
 *  Capture a sequence of frames that can be used to create a movie.
 *  Accepts a callback. For example, you may wish to send the frames
 *  to a server where they can be stored or converted into a movie.
 *  If no callback is provided, the browser will pop up save dialogues in an
 *  attempt to download all of the images that have just been created. With the
 *  callback provided the image data isn't saved by default but instead passed
 *  as an argument to the callback function as an array of objects, with the
 *  size of array equal to the total number of frames.
 *
 *  Note that saveFrames() will only save the first 15 frames of an animation.
 *  To export longer animations, you might look into a library like
 *  <a href="https://github.com/spite/ccapture.js/">ccapture.js</a>.
 *
 *  @method saveFrames
 *  @param  {String}   filename
 *  @param  {String}   extension 'jpg' or 'png'
 *  @param  {Number}   duration  Duration in seconds to save the frames for.
 *  @param  {Number}   framerate  Framerate to save the frames in.
 *  @param  {function(Array)} [callback] A callback function that will be executed
                                  to handle the image data. This function
                                  should accept an array as argument. The
                                  array will contain the specified number of
                                  frames of objects. Each object has three
                                  properties: imageData - an
                                  image/octet-stream, filename and extension.
 *  @example
 *  <div><code>
 * function draw() {
 *   background(mouseX);
 * }
 *
 * function mousePressed() {
 *   saveFrames('out', 'png', 1, 25, function(data) {
 *     print(data);
 *   });
 * }
</code></div>
 *
 * @alt
 * canvas background goes from light to dark with mouse x.
 *
 */
p5.prototype.saveFrames = function(fName, ext, _duration, _fps, callback) {
  p5._validateParameters('saveFrames', arguments);
  var duration = _duration || 3;
  duration = p5.prototype.constrain(duration, 0, 15);
  duration = duration * 1000;
  var fps = _fps || 15;
  fps = p5.prototype.constrain(fps, 0, 22);
  var count = 0;

  var makeFrame = p5.prototype._makeFrame;
  var cnv = this._curElement.elt;
  var frameFactory = setInterval(function() {
    makeFrame(fName + count, ext, cnv);
    count++;
  }, 1000 / fps);

  setTimeout(function() {
    clearInterval(frameFactory);
    if (callback) {
      callback(frames);
    } else {
      for (var i = 0; i < frames.length; i++) {
        var f = frames[i];
        p5.prototype.downloadFile(f.imageData, f.filename, f.ext);
      }
    }
    frames = []; // clear frames
  }, duration + 0.01);
};

p5.prototype._makeFrame = function(filename, extension, _cnv) {
  var cnv;
  if (this) {
    cnv = this._curElement.elt;
  } else {
    cnv = _cnv;
  }
  var mimeType;
  if (!extension) {
    extension = 'png';
    mimeType = 'image/png';
  } else {
    switch (extension.toLowerCase()) {
      case 'png':
        mimeType = 'image/png';
        break;
      case 'jpeg':
        mimeType = 'image/jpeg';
        break;
      case 'jpg':
        mimeType = 'image/jpeg';
        break;
      default:
        mimeType = 'image/png';
        break;
    }
  }
  var downloadMime = 'image/octet-stream';
  var imageData = cnv.toDataURL(mimeType);
  imageData = imageData.replace(mimeType, downloadMime);

  var thisFrame = {};
  thisFrame.imageData = imageData;
  thisFrame.filename = filename;
  thisFrame.ext = extension;
  frames.push(thisFrame);
};

module.exports = p5;<|MERGE_RESOLUTION|>--- conflicted
+++ resolved
@@ -143,34 +143,8 @@
  *  @param  {String} [filename]
  *  @param  {String} [extension]
  */
-<<<<<<< HEAD
-p5.prototype.saveCanvas = function() {
+p5.prototype.saveCanvas = function(cnv, filename, extension) {
   p5._validateParameters('saveCanvas', arguments);
-
-  var cnv, filename, extension;
-  if (arguments.length === 3) {
-    cnv = arguments[0];
-    filename = arguments[1];
-    extension = arguments[2];
-  } else if (arguments.length === 2) {
-    if (typeof arguments[0] === 'object') {
-      cnv = arguments[0];
-      filename = arguments[1];
-    } else {
-      filename = arguments[0];
-      extension = arguments[1];
-    }
-  } else if (arguments.length === 1) {
-    if (typeof arguments[0] === 'object') {
-      cnv = arguments[0];
-    } else {
-      filename = arguments[0];
-    }
-  }
-
-=======
-p5.prototype.saveCanvas = function(cnv, filename, extension) {
->>>>>>> d6ebba08
   if (cnv instanceof p5.Element) {
     cnv = cnv.elt;
   } else if (!(cnv instanceof HTMLCanvasElement)) {
