--- conflicted
+++ resolved
@@ -12,12 +12,9 @@
   <p class="ref-notice"> If you see any errors or have suggestions, <a href="https://github.com/processing/p5.js/issues">please let us know</a>.<p>
 
   <a style="border-bottom:none !important;" href="http://creativecommons.org/licenses/by-nc-sa/4.0/" target=_blank><img src="http://i.creativecommons.org/l/by-nc-sa/4.0/88x31.png" style="width:88px"/></a>
-<<<<<<< HEAD
 
   <% if (item.file && item.line) { %>
   <p style="font-size: 0.75em">Find any typos or bugs? <code><%=item.name%><% if (item.isMethod) { %>()<% } %></code> is documented and defined in <a href="https://github.com/processing/p5.js/blob/master/<%= item.file %>#L<%= item.line %>" target="_blank" ><code><%= item.file %></code></a>. Please feel free to <a href="https://github.com/processing/p5.js/edit/master/<%= item.file %>#L<%= item.line %>" target="_blank" style="font-family: inherit">edit the file</a> and issue a pull request!</p>
   <% } %>
 
-=======
->>>>>>> 3dde7136
 </p>