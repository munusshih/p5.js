function setup(){
  createCanvas(windowWidth, windowHeight, WEBGL);
}

function draw(){
  background(0);

<<<<<<< HEAD
  var locY = mouseY - height / 2;
  var locX = mouseX - width / 2;

=======
>>>>>>> d2d92bf7
  ambientLight(50);
  pointLight(250, 250, 250, mouseX - width / 2, mouseY - height / 2, 0);
  
  ambientMaterial(250);
  sphere(50, 64);
}<|MERGE_RESOLUTION|>--- conflicted
+++ resolved
@@ -5,12 +5,6 @@
 function draw(){
   background(0);
 
-<<<<<<< HEAD
-  var locY = mouseY - height / 2;
-  var locX = mouseX - width / 2;
-
-=======
->>>>>>> d2d92bf7
   ambientLight(50);
   pointLight(250, 250, 250, mouseX - width / 2, mouseY - height / 2, 0);
   
